/**
 * 게임의 상태를 나타내는 타입
 */
export type GameStatus = "waiting" | "playing" | "finished" | "regame";

/**
 * 게임 모드 타입
 */
export type GameMode = 2 | 3; // 2: 2장 모드, 3: 3장 모드

/**
 * 카드의 상태를 나타내는 타입
 */
export type CardStatus = "hidden" | "showing" | "open";

/**
 * 방 정보 인터페이스
 */
export interface Room {
  id: string;
  name: string;
  mode: GameMode;
  entry_fee: number;
  max_players: number;
  is_active: boolean;
  created_at: string;
  betting_option: "standard" | "step_by_step";
  current_players?: number; // 현재 방에 있는 플레이어 수
  default_base_bet?: number; // 기본 배팅액
  metadata?: any; // 추가 메타데이터 (예: 디버그 플래그)
}

/**
 * 플레이어 정보 인터페이스
 */
export interface Player {
  id: string;
  user_id: string;
  username: string;
  balance: number; // 프론트엔드 호환성 위해 balance 사용
  room_id?: string; // 속한 방 ID 추가
  cards?: number[];
  open_card?: number; // 3장 모드에서 공개된 카드
  selected_cards?: number[]; // 3장 모드에서 최종 선택한 카드
  is_die?: boolean; // 폴드 여부 (folded -> is_die로 통일함)
  current_bet?: number; // 현재 베팅 금액
  position?: number;
  seat_index?: number; // 테이블에서의 좌석 인덱스 (0-7)
  is_ready?: boolean; // 준비 여부
  game_id?: string; // 속한 게임 ID
  is_muted?: boolean; // 음소거 여부

  // 추가된 필드
  last_action?: string; // 마지막 액션
  last_action_time?: string; // 마지막 액션 시간
  last_heartbeat?: string; // 마지막 하트비트 시간
  has_acted?: boolean; // 현재 턴에 액션을 취했는지 여부
<<<<<<< HEAD
=======
  folded?: boolean; // DB 스키마에 추가된 필드 (is_die와 역할 중복 가능성 있음, 프론트 호환성 위해 is_die 유지)
  rooms?: {
    id: string;
    name: string;
  };
  created_at?: string; // 생성 시간
>>>>>>> 066cde4e
}

/**
 * 메시지 인터페이스
 */
export interface Message {
  id: string;
  content: string;
  username: string;
  user_id: string;
  created_at: string;
  game_id: string;
}

/**
 * 게임 액션 인터페이스
 */
export interface GameAction {
  id: string;
  action_type:
    | BetActionType
    | "start"
    | "show"
    | "regame"
    | "select_cards"
    | "draw_card";
  player_id: string;
  amount?: number;
  betting_round?: number; // 베팅 라운드 추가
  created_at: string;
}

// 배팅 액션 타입 정의
export type BetActionType =
  | "check"
  | "call"
  | "half"
  | "bet"
  | "raise"
  | "fold"
  | "quarter"; // die -> fold로 변경

/**
 * 게임 상태 인터페이스
 */
export interface GameState {
  id: string;
  room_id?: string; // 속한 방 ID
  room_name?: string; // 방 이름
  status: GameStatus;
  players: Player[];
  currentTurn: string; // 프론트엔드에서 사용하는 필드명
  winner: string | null;
  bettingValue: number;
  totalPot?: number; // 총 판돈 - 지원 해야 하는 필드 명
  pot?: number; // DB에서 사용하는 필드명
  baseBet?: number; // 기본 배팅액
  show_cards?: boolean; // 카드 공개 여부
  dang_values?: Record<string, number>; // 땡값 정보
  lastAction?: GameAction;
  messages?: Message[];
  regame_remaining_time?: number; // 재경기 남은 시간
  regame_start_time?: string; // 재경기 시작 시간

  // 베팅 라운드 관련 필드 - 대체 필드를 모두 지원
  bettingRound?: number; // camel 케이스 표기법(프론트엔드)
  betting_round?: number; // 스네이크 케이스 표기법(API -> DB)
  round?: number; // DB에서 사용하는 필드명

  // 게임 모드 관련 필드 - 대체 필드를 모두 지원
  gameMode?: GameMode; // camel 케이스 표기법(프론트엔드)
  game_mode?: GameMode; // 스네이크 케이스 표기법(API -> DB)
  mode?: GameMode; // DB에서 사용하는 필드명

  // 베팅 제한 시간 관련 필드 - 대체 필드를 모두 지원
  bettingEndTime?: string; // camel 케이스 표기법(프론트엔드)
  betting_end_time?: string; // 스네이크 케이스 표기법(API -> DB)

  cardSelectionTime?: string; // 카드 선택 시간
  deckRemaining?: number; // 남은 덱 카드 수
}

/**
 * 게임 생성 응답 인터페이스
 */
export interface CreateGameResponse {
  gameId: string;
  playerId: string | null;
}

/**
 * 게임 참여 응답 인터페이스
 */
export interface JoinGameResponse {
  playerId: string;
  gameState: GameState;
  rejoined?: boolean; // 재접속 여부
}

/**
 * 방 생성 응답 인터페이스
 */
export interface CreateRoomResponse {
  roomId: string;
}

/**
 * 방 참여 응답 인터페이스
 */
export interface JoinRoomResponse {
  roomId: string;
  playerId: string;
}

/**
 * 카드 선택 인터페이스 (3장 모드)
 */
export interface SelectCardsRequest {
  gameId: string;
  playerId: string;
  selectedCards: number[]; // 선택한 2장의 카드
}

export type CardRank =
  | "38광땡" // 3-8 광땡
  | "13광땡" // 1-3 광땡
  | "18광땡" // 1-8 광땡
  | "10땡" // 10땡(장땡)
  | "9땡"
  | "8땡"
  | "7땡"
  | "6땡"
  | "5땡"
  | "4땡"
  | "3땡"
  | "2땡"
  | "1땡" // 개별 땡
  | "알리" // 1-2
  | "독사" // 1-4
  | "구삥" // 1-9
  | "장삥" // 1-10
  | "장사" // 4-10
  | "세륙" // 4-6
  | "땡잡이" // 3-7
  | "암행어사" // 4-7
  | "구사" // 4-9
  | "멍텅구리구사" // 4-9 모두 열끗
  | "갑오" // 9끗
  | "8끗"
  | "7끗"
  | "6끗"
  | "5끗"
  | "4끗"
  | "3끗"
  | "2끗"
  | "1끗" // 끗
  | "망통"; // 0끗

export interface CardCombination {
  cards: number[];
  rank: CardRank;
  value: number;
}

/**
 * 로그 레벨 타입
 */
export type LogLevel = "debug" | "info" | "warning" | "error";

/**
 * 로그 카테고리 타입
 */
export type LogCategory = "game" | "player" | "betting" | "cards" | "system";

/**
 * 게임 로그 인터페이스
 */
export interface GameLog {
  id: string;
  game_id: string;
  timestamp: string;
  level: LogLevel;
  category: LogCategory;
  message: string;
  player_id?: string;
  metadata?: any; // 추가 데이터 (예: 에러 정보, 사용자 정보 등)
}<|MERGE_RESOLUTION|>--- conflicted
+++ resolved
@@ -42,7 +42,7 @@
   cards?: number[];
   open_card?: number; // 3장 모드에서 공개된 카드
   selected_cards?: number[]; // 3장 모드에서 최종 선택한 카드
-  is_die?: boolean; // 폴드 여부 (folded -> is_die로 통일함)
+  is_die?: boolean; // 프론트엔드 호환성 위해 is_die 사용
   current_bet?: number; // 현재 베팅 금액
   position?: number;
   seat_index?: number; // 테이블에서의 좌석 인덱스 (0-7)
@@ -55,15 +55,12 @@
   last_action_time?: string; // 마지막 액션 시간
   last_heartbeat?: string; // 마지막 하트비트 시간
   has_acted?: boolean; // 현재 턴에 액션을 취했는지 여부
-<<<<<<< HEAD
-=======
   folded?: boolean; // DB 스키마에 추가된 필드 (is_die와 역할 중복 가능성 있음, 프론트 호환성 위해 is_die 유지)
   rooms?: {
     id: string;
     name: string;
   };
   created_at?: string; // 생성 시간
->>>>>>> 066cde4e
 }
 
 /**
